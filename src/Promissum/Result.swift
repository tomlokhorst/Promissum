--- conflicted
+++ resolved
@@ -8,24 +8,13 @@
 
 import Foundation
 
-<<<<<<< HEAD
 public enum Result<TValue, TError> {
-  case Value(Box<TValue>)
-  case Error(Box<TError>)
-=======
-public enum Result<T> {
-  case Value(T)
-  case Error(NSError)
->>>>>>> ef2e2de6
+  case Value(TValue)
+  case Error(TError)
 
   public var value: TValue? {
     switch self {
-<<<<<<< HEAD
-    case .Value(let boxed):
-      let value = boxed.unbox
-=======
     case .Value(let value):
->>>>>>> ef2e2de6
       return value
     case .Error:
       return nil
@@ -34,8 +23,7 @@
 
   public var error: TError? {
     switch self {
-    case .Error(let boxed):
-      let error = boxed.unbox
+    case .Error(let error):
       return error
     case .Value:
       return nil
@@ -47,17 +35,9 @@
 
   public var description: String {
     switch self {
-<<<<<<< HEAD
-    case .Value(let boxed):
-      let value = boxed.unbox
-      return "Value(\(value))"
-    case .Error(let boxed):
-      let error = boxed.unbox
-=======
     case .Value(let value):
       return "Value(\(value))"
     case .Error(let error):
->>>>>>> ef2e2de6
       return "Error(\(error))"
     }
   }
