--- conflicted
+++ resolved
@@ -142,7 +142,7 @@
       XCTAssertEqual(step, 2, "Should be step 2")
     }
 
-    q.catch { error in
+    q.trap { error in
       XCTAssertEqual(error.code, 43, "Value should be 43")
 
       step += 1
@@ -224,13 +224,8 @@
     let source = PromiseSource<Int, NSError>()
     let p = source.promise
 
-<<<<<<< HEAD
-    let q: Promise<Int, NSError> = p
-      .catch { error in
-=======
-    let q: Promise<Int> = p
+    let q: Promise<Int, NSError> = p
       .trap { error in
->>>>>>> ef2e2de6
         XCTAssertEqual(error.code, 42, "Value should be 42")
 
         step += 1
