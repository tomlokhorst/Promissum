//
//  SourceResultTests.swift
//  Promissum
//
//  Created by Tom Lokhorst on 2015-02-08.
//  Copyright (c) 2015 Tom Lokhorst. All rights reserved.
//

import Foundation

import Foundation
import XCTest
import Promissum

class SourceResultTests: XCTestCase {

  func testResult() {
    var result: Result<Int, NSError>?

    let source = PromiseSource<Int, NSError>()
    let p = source.promise

    result = p.result

    source.reject(NSError(domain: PromissumErrorDomain, code: 42, userInfo: nil))

    XCTAssert(result == nil, "Result should be nil")
  }

  func testResultValue() {
    var result: Result<Int, NSError>?

    let source = PromiseSource<Int, NSError>()
    let p = source.promise

    p.finallyResult { r in
      result = r
    }

    source.resolve(42)

    XCTAssert(result?.value == 42, "Result should be value")
  }

  func testResultError() {
    var result: Result<Int, NSError>?

    let source = PromiseSource<Int, NSError>()
    let p = source.promise

    p.finallyResult { r in
      result = r
    }

    source.reject(NSError(domain: PromissumErrorDomain, code: 42, userInfo: nil))

    XCTAssert(result?.error?.code == 42, "Result should be error")
  }

  func testResultMapError() {
    var value: Int?

    let source = PromiseSource<Int, NSError>()
    let p = source.promise
      .mapResult { result in
        switch result {
        case .Error(let boxed):
          let error = boxed.unbox
          return .Value(Box(error.code + 1))
        case .Value:
          return .Value(Box(-1))
        }
    }

    p.then { x in
      value = x
    }

    source.reject(NSError(domain: PromissumErrorDomain, code: 42, userInfo: nil))

    XCTAssert(value == 43, "Value should be set")
  }


  func testResultMapValue() {
    var value: Int?

    let source = PromiseSource<Int, NSError>()
    let p = source.promise
      .mapResult { result in
        switch result {
<<<<<<< HEAD
        case .Value(let boxed):
          let value = boxed.unbox
          return .Value(Box(value + 1))
=======
        case .Value(let value):
          return value + 1
>>>>>>> ef2e2de6
        case .Error:
          return .Value(Box(-1))
        }
    }

    p.then { x in
      value = x
    }

    source.resolve(42)

    XCTAssert(value == 43, "Value should be set")
  }

  func testResultFlatMapValueValue() {
    var value: Int?

    let source = PromiseSource<Int, NSError>()
    let p: Promise<Int, NSError> = source.promise
      .flatMapResult { result in
        switch result {
        case .Value(let value):
          return Promise(value: value + 1)
        case .Error:
          return Promise(value: -1)
        }
    }

    p.then { x in
      value = x
    }

    source.resolve(42)

    XCTAssert(value == 43, "Value should be set")
  }

  func testResultFlatMapValueError() {
    var error: NSError?

    let source = PromiseSource<Int, NSError>()
    let p: Promise<Int, NSError> = source.promise
      .flatMapResult { result in
        switch result {
        case .Value(let value):
          return Promise(error: NSError(domain: PromissumErrorDomain, code: value + 1, userInfo: nil))
        case .Error:
          return Promise(value: -1)
        }
    }

    p.trap { e in
      error = e
    }

    source.resolve(42)

    XCTAssert(error?.code == 43, "Error should be set")
  }

  func testResultFlatMapErrorValue() {
    var value: Int?

    let source = PromiseSource<Int, NSError>()
    let p: Promise<Int, NSError> = source.promise
      .flatMapResult { result in
        switch result {
        case .Error(let boxed):
          let error = boxed.unbox
          return Promise(value: error.code + 1)
        case .Value:
          return Promise(value: -1)
        }
    }

    p.then { x in
      value = x
    }

    source.reject(NSError(domain: PromissumErrorDomain, code: 42, userInfo: nil))

    XCTAssert(value == 43, "Value should be set")
  }

  func testResultFlatMapErrorError() {
    var error: NSError?

    let source = PromiseSource<Int, NSError>()
    let p: Promise<Int, NSError> = source.promise
      .flatMapResult { result in
        switch result {
        case .Error(let boxed):
          let error = boxed.unbox
          return Promise(error: NSError(domain: PromissumErrorDomain, code: error.code + 1, userInfo: nil))
        case .Value:
          return Promise(value: -1)
        }
    }

    p.trap { e in
      error = e
    }

    source.reject(NSError(domain: PromissumErrorDomain, code: 42, userInfo: nil))

    XCTAssert(error?.code == 43, "Error should be set")
  }
}<|MERGE_RESOLUTION|>--- conflicted
+++ resolved
@@ -64,11 +64,10 @@
     let p = source.promise
       .mapResult { result in
         switch result {
-        case .Error(let boxed):
-          let error = boxed.unbox
-          return .Value(Box(error.code + 1))
+        case .Error(let error):
+          return .Value(error.code + 1)
         case .Value:
-          return .Value(Box(-1))
+          return .Value(-1)
         }
     }
 
@@ -89,16 +88,10 @@
     let p = source.promise
       .mapResult { result in
         switch result {
-<<<<<<< HEAD
-        case .Value(let boxed):
-          let value = boxed.unbox
-          return .Value(Box(value + 1))
-=======
         case .Value(let value):
-          return value + 1
->>>>>>> ef2e2de6
+          return .Value(value + 1)
         case .Error:
-          return .Value(Box(-1))
+          return .Value(-1)
         }
     }
 
@@ -164,8 +157,7 @@
     let p: Promise<Int, NSError> = source.promise
       .flatMapResult { result in
         switch result {
-        case .Error(let boxed):
-          let error = boxed.unbox
+        case .Error(let error):
           return Promise(value: error.code + 1)
         case .Value:
           return Promise(value: -1)
@@ -188,8 +180,7 @@
     let p: Promise<Int, NSError> = source.promise
       .flatMapResult { result in
         switch result {
-        case .Error(let boxed):
-          let error = boxed.unbox
+        case .Error(let error):
           return Promise(error: NSError(domain: PromissumErrorDomain, code: error.code + 1, userInfo: nil))
         case .Value:
           return Promise(value: -1)
