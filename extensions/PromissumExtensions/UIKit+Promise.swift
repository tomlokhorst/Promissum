//
//  UIKit+Promise.swift
//  PromissumExtensions
//
//  Created by Tom Lokhorst on 2015-01-12.
//  Copyright (c) 2015 Tom Lokhorst. All rights reserved.
//

import Promissum
import UIKit

extension UIView {
<<<<<<< HEAD
  public class func animatePromise(# duration: NSTimeInterval, animations: () -> Void) -> Promise<Bool, NoError> {
    let source = PromiseSource<Bool, NoError>()
=======
  public class func animatePromise(duration duration: NSTimeInterval, animations: () -> Void) -> Promise<Bool> {
    let source = PromiseSource<Bool>()
>>>>>>> ef2e2de6

    self.animateWithDuration(duration, animations: animations, completion: source.resolve)

    return source.promise
  }

<<<<<<< HEAD
  public class func animatePromise(# duration: NSTimeInterval, delay: NSTimeInterval, options: UIViewAnimationOptions, animations: () -> Void) -> Promise<Bool, NoError> {
    let source = PromiseSource<Bool, NoError>()
=======
  public class func animatePromise(duration duration: NSTimeInterval, delay: NSTimeInterval, options: UIViewAnimationOptions, animations: () -> Void) -> Promise<Bool> {
    let source = PromiseSource<Bool>()
>>>>>>> ef2e2de6

    self.animateWithDuration(duration, delay: delay, options: options, animations: animations, completion: source.resolve)

    return source.promise
  }

<<<<<<< HEAD
  public class func transitionPromise(# view: UIView, duration: NSTimeInterval, options: UIViewAnimationOptions, animations: () -> Void) -> Promise<Bool, NoError> {
    let source = PromiseSource<Bool, NoError>()
=======
  public class func transitionPromise(view view: UIView, duration: NSTimeInterval, options: UIViewAnimationOptions, animations: () -> Void) -> Promise<Bool> {
    let source = PromiseSource<Bool>()
>>>>>>> ef2e2de6

    self.transitionWithView(view, duration: duration, options: options, animations: animations, completion: source.resolve)

    return source.promise
  }

<<<<<<< HEAD
  public class func transitionPromise(# fromView: UIView, toView: UIView, duration: NSTimeInterval, options: UIViewAnimationOptions) -> Promise<Bool, NoError> {
    let source = PromiseSource<Bool, NoError>()
=======
  public class func transitionPromise(fromView fromView: UIView, toView: UIView, duration: NSTimeInterval, options: UIViewAnimationOptions) -> Promise<Bool> {
    let source = PromiseSource<Bool>()
>>>>>>> ef2e2de6

    self.transitionFromView(fromView, toView: toView, duration: duration, options: options, completion: source.resolve)

    return source.promise
  }

<<<<<<< HEAD
  public class func performSystemAnimationPromise(animation: UISystemAnimation, onViews views: [AnyObject], options: UIViewAnimationOptions, animations parallelAnimations: (() -> Void)?) -> Promise<Bool, NoError> {
    let source = PromiseSource<Bool, NoError>()
=======
  public class func performSystemAnimationPromise(animation: UISystemAnimation, onViews views: [UIView], options: UIViewAnimationOptions, animations parallelAnimations: (() -> Void)?) -> Promise<Bool> {
    let source = PromiseSource<Bool>()
>>>>>>> ef2e2de6

    self.performSystemAnimation(animation, onViews: views, options: options, animations: parallelAnimations, completion: source.resolve)

    return source.promise
  }

<<<<<<< HEAD
  public class func animateKeyframesPromise(# duration: NSTimeInterval, delay: NSTimeInterval, options: UIViewKeyframeAnimationOptions, animations: () -> Void) -> Promise<Bool, NoError> {
    let source = PromiseSource<Bool, NoError>()
=======
  public class func animateKeyframesPromise(duration duration: NSTimeInterval, delay: NSTimeInterval, options: UIViewKeyframeAnimationOptions, animations: () -> Void) -> Promise<Bool> {
    let source = PromiseSource<Bool>()
>>>>>>> ef2e2de6

    self.animateKeyframesWithDuration(duration, delay: delay, options: options, animations: animations, completion: source.resolve)

    return source.promise
  }
}

extension UIViewController {
  public func presentViewControllerPromise(viewControllerToPresent: UIViewController, animated flag: Bool) -> Promise<Void, NoError> {
    let source = PromiseSource<Void, NoError>()

    self.presentViewController(viewControllerToPresent, animated: flag, completion: source.resolve)

    return source.promise
  }

  public func dismissViewControllerPromise(animated flag: Bool) -> Promise<Void, NoError> {
    let source = PromiseSource<Void, NoError>()

    self.dismissViewControllerAnimated(flag, completion: source.resolve)

    return source.promise
  }

<<<<<<< HEAD
  public func transitionPromise(# fromViewController: UIViewController, toViewController: UIViewController, duration: NSTimeInterval, options: UIViewAnimationOptions, animations: (() -> Void)?) -> Promise<Bool, NoError> {
    let source = PromiseSource<Bool, NoError>()
=======
  public func transitionPromise(fromViewController fromViewController: UIViewController, toViewController: UIViewController, duration: NSTimeInterval, options: UIViewAnimationOptions, animations: (() -> Void)?) -> Promise<Bool> {
    let source = PromiseSource<Bool>()
>>>>>>> ef2e2de6

    self.transitionFromViewController(fromViewController, toViewController: toViewController, duration: duration, options: options, animations: animations, completion: source.resolve)

    return source.promise
  }
}

var associatedObjectHandle: UInt8 = 0
let associationPolicy = objc_AssociationPolicy.OBJC_ASSOCIATION_RETAIN_NONATOMIC

// UIAlertView is deprecated per iOS 8, however this extension is here for convenience
extension UIAlertView {
  var strongDelegate: AlertViewDelegate? {
    get {
      return (objc_getAssociatedObject(self, &associatedObjectHandle) as? AlertViewDelegate)
    }
    set {
      objc_setAssociatedObject(self, &associatedObjectHandle, newValue, associationPolicy)
    }
  }

  public func showPromise() -> Promise<Int, NoError> {
    let source = PromiseSource<Int, NoError>()
    let originalDelegate = self.delegate as? UIAlertViewDelegate

    self.delegate = AlertViewDelegate(source: source, alertView: self, originalDelegate: originalDelegate)
    self.show()

    return source.promise
  }

  internal class AlertViewDelegate: NSObject, UIAlertViewDelegate {
    let source: PromiseSource<Int, NoError>
    let alertView: UIAlertView
    let originalDelegate: UIAlertViewDelegate?

    init(source: PromiseSource<Int, NoError>, alertView: UIAlertView, originalDelegate: UIAlertViewDelegate?) {
      self.source = source
      self.alertView = alertView
      self.originalDelegate = originalDelegate

      super.init()

      self.alertView.strongDelegate = self
    }

    func alertView(alertView: UIAlertView, clickedButtonAtIndex buttonIndex: Int) {
      originalDelegate?.alertView?(alertView, clickedButtonAtIndex: buttonIndex)

      source.resolve(buttonIndex)
    }

    func alertViewCancel(alertView: UIAlertView) {
      originalDelegate?.alertViewCancel?(alertView)
    }

    func willPresentAlertView(alertView: UIAlertView) {
      originalDelegate?.willPresentAlertView?(alertView)
    }

    func didPresentAlertView(alertView: UIAlertView) {
      originalDelegate?.didPresentAlertView?(alertView)
    }

    func alertView(alertView: UIAlertView, willDismissWithButtonIndex buttonIndex: Int) {
      originalDelegate?.alertView?(alertView, willDismissWithButtonIndex: buttonIndex)
    }

    func alertView(alertView: UIAlertView, didDismissWithButtonIndex buttonIndex: Int) {
      originalDelegate?.alertView?(alertView, didDismissWithButtonIndex: buttonIndex)
      self.alertView.strongDelegate = nil
    }

    func alertViewShouldEnableFirstOtherButton(alertView: UIAlertView) -> Bool {
      return originalDelegate?.alertViewShouldEnableFirstOtherButton?(alertView) ?? false
    }
  }
}

// UIActionSheet is deprecated per iOS 8, however this extension is here for convenience
@available(iOS, deprecated=8.3, message="'UIActionSheet' was deprecated in iOS 8.3: UIActionSheet is deprecated. Use UIAlertController with a preferredStyle of UIAlertControllerStyleActionSheet instead")
extension UIActionSheet {
  var strongDelegate: ActionSheetDelegate? {
    get {
      return (objc_getAssociatedObject(self, &associatedObjectHandle) as? ActionSheetDelegate)
    }
    set {
      objc_setAssociatedObject(self, &associatedObjectHandle, newValue, associationPolicy)
    }
  }

  public func showInViewPromise(view: UIView!) -> Promise<Int, NoError> {
    let source = PromiseSource<Int, NoError>()
    let originalDelegate = self.delegate

    self.delegate = ActionSheetDelegate(source: source, actionSheet: self, originalDelegate: originalDelegate)
    self.showInView(view)

    return source.promise
  }

  internal class ActionSheetDelegate: NSObject, UIActionSheetDelegate {
    let source: PromiseSource<Int, NoError>
    let actionSheet: UIActionSheet
    let originalDelegate: UIActionSheetDelegate?

    init(source: PromiseSource<Int, NoError>, actionSheet: UIActionSheet, originalDelegate: UIActionSheetDelegate?) {
      self.source = source
      self.actionSheet = actionSheet
      self.originalDelegate = originalDelegate

      super.init()

      self.actionSheet.strongDelegate = self
    }

    func actionSheet(actionSheet: UIActionSheet, clickedButtonAtIndex buttonIndex: Int) {
      originalDelegate?.actionSheet?(actionSheet, clickedButtonAtIndex: buttonIndex)

      source.resolve(buttonIndex)
    }

    func actionSheetCancel(actionSheet: UIActionSheet) {
      originalDelegate?.actionSheetCancel?(actionSheet)
    }

    func willPresentActionSheet(actionSheet: UIActionSheet) {
      originalDelegate?.willPresentActionSheet?(actionSheet)
    }

    func didPresentActionSheet(actionSheet: UIActionSheet) {
      originalDelegate?.didPresentActionSheet?(actionSheet)
    }

    func actionSheet(actionSheet: UIActionSheet, willDismissWithButtonIndex buttonIndex: Int) {
      originalDelegate?.actionSheet?(actionSheet, willDismissWithButtonIndex: buttonIndex)
    }

    func actionSheet(actionSheet: UIActionSheet, didDismissWithButtonIndex buttonIndex: Int) {
      originalDelegate?.actionSheet?(actionSheet, didDismissWithButtonIndex: buttonIndex)
      self.actionSheet.strongDelegate = nil
    }
  }
}<|MERGE_RESOLUTION|>--- conflicted
+++ resolved
@@ -10,78 +10,48 @@
 import UIKit
 
 extension UIView {
-<<<<<<< HEAD
-  public class func animatePromise(# duration: NSTimeInterval, animations: () -> Void) -> Promise<Bool, NoError> {
-    let source = PromiseSource<Bool, NoError>()
-=======
-  public class func animatePromise(duration duration: NSTimeInterval, animations: () -> Void) -> Promise<Bool> {
-    let source = PromiseSource<Bool>()
->>>>>>> ef2e2de6
+  public class func animatePromise(duration duration: NSTimeInterval, animations: () -> Void) -> Promise<Bool, NoError> {
+    let source = PromiseSource<Bool, NoError>()
 
     self.animateWithDuration(duration, animations: animations, completion: source.resolve)
 
     return source.promise
   }
 
-<<<<<<< HEAD
-  public class func animatePromise(# duration: NSTimeInterval, delay: NSTimeInterval, options: UIViewAnimationOptions, animations: () -> Void) -> Promise<Bool, NoError> {
-    let source = PromiseSource<Bool, NoError>()
-=======
-  public class func animatePromise(duration duration: NSTimeInterval, delay: NSTimeInterval, options: UIViewAnimationOptions, animations: () -> Void) -> Promise<Bool> {
-    let source = PromiseSource<Bool>()
->>>>>>> ef2e2de6
+  public class func animatePromise(duration duration: NSTimeInterval, delay: NSTimeInterval, options: UIViewAnimationOptions, animations: () -> Void) -> Promise<Bool, NoError> {
+    let source = PromiseSource<Bool, NoError>()
 
     self.animateWithDuration(duration, delay: delay, options: options, animations: animations, completion: source.resolve)
 
     return source.promise
   }
 
-<<<<<<< HEAD
-  public class func transitionPromise(# view: UIView, duration: NSTimeInterval, options: UIViewAnimationOptions, animations: () -> Void) -> Promise<Bool, NoError> {
-    let source = PromiseSource<Bool, NoError>()
-=======
-  public class func transitionPromise(view view: UIView, duration: NSTimeInterval, options: UIViewAnimationOptions, animations: () -> Void) -> Promise<Bool> {
-    let source = PromiseSource<Bool>()
->>>>>>> ef2e2de6
+  public class func transitionPromise(view view: UIView, duration: NSTimeInterval, options: UIViewAnimationOptions, animations: () -> Void) -> Promise<Bool, NoError> {
+    let source = PromiseSource<Bool, NoError>()
 
     self.transitionWithView(view, duration: duration, options: options, animations: animations, completion: source.resolve)
 
     return source.promise
   }
 
-<<<<<<< HEAD
-  public class func transitionPromise(# fromView: UIView, toView: UIView, duration: NSTimeInterval, options: UIViewAnimationOptions) -> Promise<Bool, NoError> {
-    let source = PromiseSource<Bool, NoError>()
-=======
-  public class func transitionPromise(fromView fromView: UIView, toView: UIView, duration: NSTimeInterval, options: UIViewAnimationOptions) -> Promise<Bool> {
-    let source = PromiseSource<Bool>()
->>>>>>> ef2e2de6
+  public class func transitionPromise(fromView fromView: UIView, toView: UIView, duration: NSTimeInterval, options: UIViewAnimationOptions) -> Promise<Bool, NoError> {
+    let source = PromiseSource<Bool, NoError>()
 
     self.transitionFromView(fromView, toView: toView, duration: duration, options: options, completion: source.resolve)
 
     return source.promise
   }
 
-<<<<<<< HEAD
-  public class func performSystemAnimationPromise(animation: UISystemAnimation, onViews views: [AnyObject], options: UIViewAnimationOptions, animations parallelAnimations: (() -> Void)?) -> Promise<Bool, NoError> {
-    let source = PromiseSource<Bool, NoError>()
-=======
-  public class func performSystemAnimationPromise(animation: UISystemAnimation, onViews views: [UIView], options: UIViewAnimationOptions, animations parallelAnimations: (() -> Void)?) -> Promise<Bool> {
-    let source = PromiseSource<Bool>()
->>>>>>> ef2e2de6
+  public class func performSystemAnimationPromise(animation: UISystemAnimation, onViews views: [UIView], options: UIViewAnimationOptions, animations parallelAnimations: (() -> Void)?) -> Promise<Bool, NoError> {
+    let source = PromiseSource<Bool, NoError>()
 
     self.performSystemAnimation(animation, onViews: views, options: options, animations: parallelAnimations, completion: source.resolve)
 
     return source.promise
   }
 
-<<<<<<< HEAD
-  public class func animateKeyframesPromise(# duration: NSTimeInterval, delay: NSTimeInterval, options: UIViewKeyframeAnimationOptions, animations: () -> Void) -> Promise<Bool, NoError> {
-    let source = PromiseSource<Bool, NoError>()
-=======
-  public class func animateKeyframesPromise(duration duration: NSTimeInterval, delay: NSTimeInterval, options: UIViewKeyframeAnimationOptions, animations: () -> Void) -> Promise<Bool> {
-    let source = PromiseSource<Bool>()
->>>>>>> ef2e2de6
+  public class func animateKeyframesPromise(duration duration: NSTimeInterval, delay: NSTimeInterval, options: UIViewKeyframeAnimationOptions, animations: () -> Void) -> Promise<Bool, NoError> {
+    let source = PromiseSource<Bool, NoError>()
 
     self.animateKeyframesWithDuration(duration, delay: delay, options: options, animations: animations, completion: source.resolve)
 
@@ -106,13 +76,8 @@
     return source.promise
   }
 
-<<<<<<< HEAD
-  public func transitionPromise(# fromViewController: UIViewController, toViewController: UIViewController, duration: NSTimeInterval, options: UIViewAnimationOptions, animations: (() -> Void)?) -> Promise<Bool, NoError> {
-    let source = PromiseSource<Bool, NoError>()
-=======
-  public func transitionPromise(fromViewController fromViewController: UIViewController, toViewController: UIViewController, duration: NSTimeInterval, options: UIViewAnimationOptions, animations: (() -> Void)?) -> Promise<Bool> {
-    let source = PromiseSource<Bool>()
->>>>>>> ef2e2de6
+  public func transitionPromise(fromView fromViewController: UIViewController, toViewController: UIViewController, duration: NSTimeInterval, options: UIViewAnimationOptions, animations: (() -> Void)?) -> Promise<Bool, NoError> {
+    let source = PromiseSource<Bool, NoError>()
 
     self.transitionFromViewController(fromViewController, toViewController: toViewController, duration: duration, options: options, animations: animations, completion: source.resolve)
 
