--- conflicted
+++ resolved
@@ -34,13 +34,8 @@
   return source.promise
 }
 
-<<<<<<< HEAD
 public func delayPromise<Error>(seconds: NSTimeInterval, queue: dispatch_queue_t! = dispatch_get_main_queue()) -> Promise<Void, Error> {
-  return delayPromise(seconds, (), queue: queue)
-=======
-public func delayPromise(seconds: NSTimeInterval, queue: dispatch_queue_t! = dispatch_get_main_queue()) -> Promise<Void> {
   return delayPromise(seconds, value: (), queue: queue)
->>>>>>> ef2e2de6
 }
 
 public func delay<Value, Error>(seconds: NSTimeInterval)(_ value: Value) -> Promise<Value, Error> {
