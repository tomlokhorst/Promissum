// !$*UTF8*$!
{
	archiveVersion = 1;
	classes = {
	};
	objectVersion = 46;
	objects = {

/* Begin PBXBuildFile section */
		E22010F41B88EC4800FAF379 /* AVFoundation+Promise.swift in Sources */ = {isa = PBXBuildFile; fileRef = E22010F31B88EC4800FAF379 /* AVFoundation+Promise.swift */; };
		E2218CD21A642966009FE208 /* UIKit+Promise.swift in Sources */ = {isa = PBXBuildFile; fileRef = E2218CD11A642966009FE208 /* UIKit+Promise.swift */; };
		E2406AFA1A5BBB8D000E5C78 /* PromissumExtensions.framework in Frameworks */ = {isa = PBXBuildFile; fileRef = E2406AEE1A5BBB8D000E5C78 /* PromissumExtensions.framework */; };
		E2406B011A5BBB8D000E5C78 /* AlamofirePromiseTests.swift in Sources */ = {isa = PBXBuildFile; fileRef = E2406B001A5BBB8D000E5C78 /* AlamofirePromiseTests.swift */; };
		E2406B1F1A5BBD6E000E5C78 /* Alamofire+Promise.swift in Sources */ = {isa = PBXBuildFile; fileRef = E2406B1E1A5BBD6E000E5C78 /* Alamofire+Promise.swift */; };
		E26288401A5F38A30087390A /* tiny-networking.swift in Sources */ = {isa = PBXBuildFile; fileRef = E262883F1A5F38A30087390A /* tiny-networking.swift */; };
		E26288421A5F38DF0087390A /* TinyNetworking+Promise.swift in Sources */ = {isa = PBXBuildFile; fileRef = E26288411A5F38DF0087390A /* TinyNetworking+Promise.swift */; };
		E26288471A5FBCAA0087390A /* TinyNetworkingPromiseTests.swift in Sources */ = {isa = PBXBuildFile; fileRef = E26288461A5FBCAA0087390A /* TinyNetworkingPromiseTests.swift */; };
		E2857EF51B8DC09E00A9B97C /* Combinators.swift in Sources */ = {isa = PBXBuildFile; fileRef = E2857EEE1B8DC09E00A9B97C /* Combinators.swift */; settings = {ASSET_TAGS = (); }; };
		E2857EF61B8DC09E00A9B97C /* Delay+Promise.swift in Sources */ = {isa = PBXBuildFile; fileRef = E2857EEF1B8DC09E00A9B97C /* Delay+Promise.swift */; settings = {ASSET_TAGS = (); }; };
		E2857EF81B8DC09E00A9B97C /* Promise.swift in Sources */ = {isa = PBXBuildFile; fileRef = E2857EF11B8DC09E00A9B97C /* Promise.swift */; settings = {ASSET_TAGS = (); }; };
		E2857EF91B8DC09E00A9B97C /* PromiseSource.swift in Sources */ = {isa = PBXBuildFile; fileRef = E2857EF21B8DC09E00A9B97C /* PromiseSource.swift */; settings = {ASSET_TAGS = (); }; };
		E2857EFA1B8DC09E00A9B97C /* Result.swift in Sources */ = {isa = PBXBuildFile; fileRef = E2857EF31B8DC09E00A9B97C /* Result.swift */; settings = {ASSET_TAGS = (); }; };
		E2857EFB1B8DC09E00A9B97C /* State.swift in Sources */ = {isa = PBXBuildFile; fileRef = E2857EF41B8DC09E00A9B97C /* State.swift */; settings = {ASSET_TAGS = (); }; };
		E28B567F1A5C92A900F2D6B0 /* CoreDataKit+Promise.swift in Sources */ = {isa = PBXBuildFile; fileRef = E28B567E1A5C92A900F2D6B0 /* CoreDataKit+Promise.swift */; };
		EC06AA6C18AAD5C26DEBD5DC /* Pods.framework in Frameworks */ = {isa = PBXBuildFile; fileRef = 5E6CC1C6B4D883A36C4F959D /* Pods.framework */; settings = {ATTRIBUTES = (Weak, ); }; };
		F4047E204C56122B791F2CEB /* Pods.framework in Frameworks */ = {isa = PBXBuildFile; fileRef = 5E6CC1C6B4D883A36C4F959D /* Pods.framework */; settings = {ATTRIBUTES = (Weak, ); }; };
/* End PBXBuildFile section */

/* Begin PBXContainerItemProxy section */
		E2406AFB1A5BBB8D000E5C78 /* PBXContainerItemProxy */ = {
			isa = PBXContainerItemProxy;
			containerPortal = E2406AE51A5BBB8D000E5C78 /* Project object */;
			proxyType = 1;
			remoteGlobalIDString = E2406AED1A5BBB8D000E5C78;
			remoteInfo = PromissumExtensions;
		};
/* End PBXContainerItemProxy section */

/* Begin PBXCopyFilesBuildPhase section */
		E2406B201A5BBDA7000E5C78 /* Embeded Frameworks */ = {
			isa = PBXCopyFilesBuildPhase;
			buildActionMask = 2147483647;
			dstPath = "";
			dstSubfolderSpec = 10;
			files = (
			);
			name = "Embeded Frameworks";
			runOnlyForDeploymentPostprocessing = 0;
		};
/* End PBXCopyFilesBuildPhase section */

/* Begin PBXFileReference section */
		5E6CC1C6B4D883A36C4F959D /* Pods.framework */ = {isa = PBXFileReference; explicitFileType = wrapper.framework; includeInIndex = 0; path = Pods.framework; sourceTree = BUILT_PRODUCTS_DIR; };
		5EB348054543B08B297FEBDC /* Pods.release.xcconfig */ = {isa = PBXFileReference; includeInIndex = 1; lastKnownFileType = text.xcconfig; name = Pods.release.xcconfig; path = "Pods/Target Support Files/Pods/Pods.release.xcconfig"; sourceTree = "<group>"; };
		BD862433C1160DF8DA29F6A3 /* Pods.debug.xcconfig */ = {isa = PBXFileReference; includeInIndex = 1; lastKnownFileType = text.xcconfig; name = Pods.debug.xcconfig; path = "Pods/Target Support Files/Pods/Pods.debug.xcconfig"; sourceTree = "<group>"; };
		E22010F31B88EC4800FAF379 /* AVFoundation+Promise.swift */ = {isa = PBXFileReference; fileEncoding = 4; lastKnownFileType = sourcecode.swift; path = "AVFoundation+Promise.swift"; sourceTree = "<group>"; };
		E2218CD11A642966009FE208 /* UIKit+Promise.swift */ = {isa = PBXFileReference; fileEncoding = 4; lastKnownFileType = sourcecode.swift; path = "UIKit+Promise.swift"; sourceTree = "<group>"; };
		E2406AEE1A5BBB8D000E5C78 /* PromissumExtensions.framework */ = {isa = PBXFileReference; explicitFileType = wrapper.framework; includeInIndex = 0; path = PromissumExtensions.framework; sourceTree = BUILT_PRODUCTS_DIR; };
		E2406AF21A5BBB8D000E5C78 /* Info.plist */ = {isa = PBXFileReference; lastKnownFileType = text.plist.xml; path = Info.plist; sourceTree = "<group>"; };
		E2406AF91A5BBB8D000E5C78 /* PromissumExtensionsTests.xctest */ = {isa = PBXFileReference; explicitFileType = wrapper.cfbundle; includeInIndex = 0; path = PromissumExtensionsTests.xctest; sourceTree = BUILT_PRODUCTS_DIR; };
		E2406AFF1A5BBB8D000E5C78 /* Info.plist */ = {isa = PBXFileReference; lastKnownFileType = text.plist.xml; path = Info.plist; sourceTree = "<group>"; };
		E2406B001A5BBB8D000E5C78 /* AlamofirePromiseTests.swift */ = {isa = PBXFileReference; lastKnownFileType = sourcecode.swift; path = AlamofirePromiseTests.swift; sourceTree = "<group>"; };
		E2406B1E1A5BBD6E000E5C78 /* Alamofire+Promise.swift */ = {isa = PBXFileReference; fileEncoding = 4; lastKnownFileType = sourcecode.swift; path = "Alamofire+Promise.swift"; sourceTree = "<group>"; };
		E262883F1A5F38A30087390A /* tiny-networking.swift */ = {isa = PBXFileReference; fileEncoding = 4; lastKnownFileType = sourcecode.swift; name = "tiny-networking.swift"; path = "External/tiny-networking.swift"; sourceTree = "<group>"; };
		E26288411A5F38DF0087390A /* TinyNetworking+Promise.swift */ = {isa = PBXFileReference; fileEncoding = 4; lastKnownFileType = sourcecode.swift; path = "TinyNetworking+Promise.swift"; sourceTree = "<group>"; };
		E26288461A5FBCAA0087390A /* TinyNetworkingPromiseTests.swift */ = {isa = PBXFileReference; fileEncoding = 4; lastKnownFileType = sourcecode.swift; path = TinyNetworkingPromiseTests.swift; sourceTree = "<group>"; };
		E2857EEE1B8DC09E00A9B97C /* Combinators.swift */ = {isa = PBXFileReference; fileEncoding = 4; lastKnownFileType = sourcecode.swift; path = Combinators.swift; sourceTree = "<group>"; };
		E2857EEF1B8DC09E00A9B97C /* Delay+Promise.swift */ = {isa = PBXFileReference; fileEncoding = 4; lastKnownFileType = sourcecode.swift; path = "Delay+Promise.swift"; sourceTree = "<group>"; };
		E2857EF11B8DC09E00A9B97C /* Promise.swift */ = {isa = PBXFileReference; fileEncoding = 4; lastKnownFileType = sourcecode.swift; path = Promise.swift; sourceTree = "<group>"; };
		E2857EF21B8DC09E00A9B97C /* PromiseSource.swift */ = {isa = PBXFileReference; fileEncoding = 4; lastKnownFileType = sourcecode.swift; path = PromiseSource.swift; sourceTree = "<group>"; };
		E2857EF31B8DC09E00A9B97C /* Result.swift */ = {isa = PBXFileReference; fileEncoding = 4; lastKnownFileType = sourcecode.swift; path = Result.swift; sourceTree = "<group>"; };
		E2857EF41B8DC09E00A9B97C /* State.swift */ = {isa = PBXFileReference; fileEncoding = 4; lastKnownFileType = sourcecode.swift; path = State.swift; sourceTree = "<group>"; };
		E28B567E1A5C92A900F2D6B0 /* CoreDataKit+Promise.swift */ = {isa = PBXFileReference; fileEncoding = 4; lastKnownFileType = sourcecode.swift; path = "CoreDataKit+Promise.swift"; sourceTree = "<group>"; };
/* End PBXFileReference section */

/* Begin PBXFrameworksBuildPhase section */
		E2406AEA1A5BBB8D000E5C78 /* Frameworks */ = {
			isa = PBXFrameworksBuildPhase;
			buildActionMask = 2147483647;
			files = (
				EC06AA6C18AAD5C26DEBD5DC /* Pods.framework in Frameworks */,
			);
			runOnlyForDeploymentPostprocessing = 0;
		};
		E2406AF61A5BBB8D000E5C78 /* Frameworks */ = {
			isa = PBXFrameworksBuildPhase;
			buildActionMask = 2147483647;
			files = (
				E2406AFA1A5BBB8D000E5C78 /* PromissumExtensions.framework in Frameworks */,
				F4047E204C56122B791F2CEB /* Pods.framework in Frameworks */,
			);
			runOnlyForDeploymentPostprocessing = 0;
		};
/* End PBXFrameworksBuildPhase section */

/* Begin PBXGroup section */
		8E937B5F5271990EBDA35E96 /* Frameworks */ = {
			isa = PBXGroup;
			children = (
				5E6CC1C6B4D883A36C4F959D /* Pods.framework */,
			);
			name = Frameworks;
			sourceTree = "<group>";
		};
		9777366651AC4F9A61708497 /* Pods */ = {
			isa = PBXGroup;
			children = (
				BD862433C1160DF8DA29F6A3 /* Pods.debug.xcconfig */,
				5EB348054543B08B297FEBDC /* Pods.release.xcconfig */,
			);
			name = Pods;
			sourceTree = "<group>";
		};
		E2406AE41A5BBB8D000E5C78 = {
			isa = PBXGroup;
			children = (
				E2857EED1B8DC09E00A9B97C /* Promissum */,
				E2406AF01A5BBB8D000E5C78 /* PromissumExtensions */,
				E2406AFD1A5BBB8D000E5C78 /* PromissumExtensionsTests */,
				E2406AEF1A5BBB8D000E5C78 /* Products */,
				9777366651AC4F9A61708497 /* Pods */,
				8E937B5F5271990EBDA35E96 /* Frameworks */,
			);
			sourceTree = "<group>";
		};
		E2406AEF1A5BBB8D000E5C78 /* Products */ = {
			isa = PBXGroup;
			children = (
				E2406AEE1A5BBB8D000E5C78 /* PromissumExtensions.framework */,
				E2406AF91A5BBB8D000E5C78 /* PromissumExtensionsTests.xctest */,
			);
			name = Products;
			sourceTree = "<group>";
		};
		E2406AF01A5BBB8D000E5C78 /* PromissumExtensions */ = {
			isa = PBXGroup;
			children = (
				E2406B1E1A5BBD6E000E5C78 /* Alamofire+Promise.swift */,
				E28B567E1A5C92A900F2D6B0 /* CoreDataKit+Promise.swift */,
				E26288381A5F387A0087390A /* External */,
				E2406AF11A5BBB8D000E5C78 /* Supporting Files */,
				E26288411A5F38DF0087390A /* TinyNetworking+Promise.swift */,
				E2218CD11A642966009FE208 /* UIKit+Promise.swift */,
				E22010F31B88EC4800FAF379 /* AVFoundation+Promise.swift */,
			);
			path = PromissumExtensions;
			sourceTree = "<group>";
		};
		E2406AF11A5BBB8D000E5C78 /* Supporting Files */ = {
			isa = PBXGroup;
			children = (
				E2406AF21A5BBB8D000E5C78 /* Info.plist */,
			);
			name = "Supporting Files";
			sourceTree = "<group>";
		};
		E2406AFD1A5BBB8D000E5C78 /* PromissumExtensionsTests */ = {
			isa = PBXGroup;
			children = (
				E2406B001A5BBB8D000E5C78 /* AlamofirePromiseTests.swift */,
				E2406AFE1A5BBB8D000E5C78 /* Supporting Files */,
				E26288461A5FBCAA0087390A /* TinyNetworkingPromiseTests.swift */,
			);
			path = PromissumExtensionsTests;
			sourceTree = "<group>";
		};
		E2406AFE1A5BBB8D000E5C78 /* Supporting Files */ = {
			isa = PBXGroup;
			children = (
				E2406AFF1A5BBB8D000E5C78 /* Info.plist */,
			);
			name = "Supporting Files";
			sourceTree = "<group>";
		};
		E26288381A5F387A0087390A /* External */ = {
			isa = PBXGroup;
			children = (
				E262883F1A5F38A30087390A /* tiny-networking.swift */,
			);
			name = External;
			sourceTree = "<group>";
		};
		E2857EED1B8DC09E00A9B97C /* Promissum */ = {
			isa = PBXGroup;
			children = (
				E2857EEE1B8DC09E00A9B97C /* Combinators.swift */,
				E2857EEF1B8DC09E00A9B97C /* Delay+Promise.swift */,
				E2857EF11B8DC09E00A9B97C /* Promise.swift */,
				E2857EF21B8DC09E00A9B97C /* PromiseSource.swift */,
				E2857EF31B8DC09E00A9B97C /* Result.swift */,
				E2857EF41B8DC09E00A9B97C /* State.swift */,
			);
			name = Promissum;
			path = ../src/Promissum;
			sourceTree = "<group>";
		};
/* End PBXGroup section */

/* Begin PBXHeadersBuildPhase section */
		E2406AEB1A5BBB8D000E5C78 /* Headers */ = {
			isa = PBXHeadersBuildPhase;
			buildActionMask = 2147483647;
			files = (
			);
			runOnlyForDeploymentPostprocessing = 0;
		};
/* End PBXHeadersBuildPhase section */

/* Begin PBXNativeTarget section */
		E2406AED1A5BBB8D000E5C78 /* PromissumExtensions */ = {
			isa = PBXNativeTarget;
			buildConfigurationList = E2406B041A5BBB8D000E5C78 /* Build configuration list for PBXNativeTarget "PromissumExtensions" */;
			buildPhases = (
				87EA4FCA52C82101A882B8C5 /* Check Pods Manifest.lock */,
				E2406AE91A5BBB8D000E5C78 /* Sources */,
				E2406AEA1A5BBB8D000E5C78 /* Frameworks */,
				E2406AEB1A5BBB8D000E5C78 /* Headers */,
				E2406AEC1A5BBB8D000E5C78 /* Resources */,
				E2406B201A5BBDA7000E5C78 /* Embeded Frameworks */,
				57821C843325B02D25E24730 /* Copy Pods Resources */,
			);
			buildRules = (
			);
			dependencies = (
			);
			name = PromissumExtensions;
			productName = PromissumExtensions;
			productReference = E2406AEE1A5BBB8D000E5C78 /* PromissumExtensions.framework */;
			productType = "com.apple.product-type.framework";
		};
		E2406AF81A5BBB8D000E5C78 /* PromissumExtensionsTests */ = {
			isa = PBXNativeTarget;
			buildConfigurationList = E2406B071A5BBB8D000E5C78 /* Build configuration list for PBXNativeTarget "PromissumExtensionsTests" */;
			buildPhases = (
				0E83D9668BACE7E613AA5231 /* Check Pods Manifest.lock */,
				E2406AF51A5BBB8D000E5C78 /* Sources */,
				E2406AF61A5BBB8D000E5C78 /* Frameworks */,
				E2406AF71A5BBB8D000E5C78 /* Resources */,
				3DEF76A323F0482C2462F248 /* Embed Pods Frameworks */,
				E93AA634DECF00B732EF8E29 /* Copy Pods Resources */,
			);
			buildRules = (
			);
			dependencies = (
				E2406AFC1A5BBB8D000E5C78 /* PBXTargetDependency */,
			);
			name = PromissumExtensionsTests;
			productName = PromissumExtensionsTests;
			productReference = E2406AF91A5BBB8D000E5C78 /* PromissumExtensionsTests.xctest */;
			productType = "com.apple.product-type.bundle.unit-test";
		};
/* End PBXNativeTarget section */

/* Begin PBXProject section */
		E2406AE51A5BBB8D000E5C78 /* Project object */ = {
			isa = PBXProject;
			attributes = {
				LastSwiftUpdateCheck = 0700;
				LastUpgradeCheck = 0700;
				ORGANIZATIONNAME = "Tom Lokhorst";
				TargetAttributes = {
					E2406AED1A5BBB8D000E5C78 = {
						CreatedOnToolsVersion = 6.1.1;
					};
					E2406AF81A5BBB8D000E5C78 = {
						CreatedOnToolsVersion = 6.1.1;
					};
				};
			};
			buildConfigurationList = E2406AE81A5BBB8D000E5C78 /* Build configuration list for PBXProject "PromissumExtensions" */;
			compatibilityVersion = "Xcode 3.2";
			developmentRegion = English;
			hasScannedForEncodings = 0;
			knownRegions = (
				en,
			);
			mainGroup = E2406AE41A5BBB8D000E5C78;
			productRefGroup = E2406AEF1A5BBB8D000E5C78 /* Products */;
			projectDirPath = "";
			projectRoot = "";
			targets = (
				E2406AED1A5BBB8D000E5C78 /* PromissumExtensions */,
				E2406AF81A5BBB8D000E5C78 /* PromissumExtensionsTests */,
			);
		};
/* End PBXProject section */

/* Begin PBXResourcesBuildPhase section */
		E2406AEC1A5BBB8D000E5C78 /* Resources */ = {
			isa = PBXResourcesBuildPhase;
			buildActionMask = 2147483647;
			files = (
			);
			runOnlyForDeploymentPostprocessing = 0;
		};
		E2406AF71A5BBB8D000E5C78 /* Resources */ = {
			isa = PBXResourcesBuildPhase;
			buildActionMask = 2147483647;
			files = (
			);
			runOnlyForDeploymentPostprocessing = 0;
		};
/* End PBXResourcesBuildPhase section */

/* Begin PBXShellScriptBuildPhase section */
		0E83D9668BACE7E613AA5231 /* Check Pods Manifest.lock */ = {
			isa = PBXShellScriptBuildPhase;
			buildActionMask = 2147483647;
			files = (
			);
			inputPaths = (
			);
			name = "Check Pods Manifest.lock";
			outputPaths = (
			);
			runOnlyForDeploymentPostprocessing = 0;
			shellPath = /bin/sh;
			shellScript = "diff \"${PODS_ROOT}/../Podfile.lock\" \"${PODS_ROOT}/Manifest.lock\" > /dev/null\nif [[ $? != 0 ]] ; then\n    cat << EOM\nerror: The sandbox is not in sync with the Podfile.lock. Run 'pod install' or update your CocoaPods installation.\nEOM\n    exit 1\nfi\n";
			showEnvVarsInLog = 0;
		};
		3DEF76A323F0482C2462F248 /* Embed Pods Frameworks */ = {
			isa = PBXShellScriptBuildPhase;
			buildActionMask = 2147483647;
			files = (
			);
			inputPaths = (
			);
			name = "Embed Pods Frameworks";
			outputPaths = (
			);
			runOnlyForDeploymentPostprocessing = 0;
			shellPath = /bin/sh;
			shellScript = "\"${SRCROOT}/Pods/Target Support Files/Pods/Pods-frameworks.sh\"\n";
			showEnvVarsInLog = 0;
		};
		57821C843325B02D25E24730 /* Copy Pods Resources */ = {
			isa = PBXShellScriptBuildPhase;
			buildActionMask = 2147483647;
			files = (
			);
			inputPaths = (
			);
			name = "Copy Pods Resources";
			outputPaths = (
			);
			runOnlyForDeploymentPostprocessing = 0;
			shellPath = /bin/sh;
			shellScript = "\"${SRCROOT}/Pods/Target Support Files/Pods/Pods-resources.sh\"\n";
			showEnvVarsInLog = 0;
		};
		87EA4FCA52C82101A882B8C5 /* Check Pods Manifest.lock */ = {
			isa = PBXShellScriptBuildPhase;
			buildActionMask = 2147483647;
			files = (
			);
			inputPaths = (
			);
			name = "Check Pods Manifest.lock";
			outputPaths = (
			);
			runOnlyForDeploymentPostprocessing = 0;
			shellPath = /bin/sh;
			shellScript = "diff \"${PODS_ROOT}/../Podfile.lock\" \"${PODS_ROOT}/Manifest.lock\" > /dev/null\nif [[ $? != 0 ]] ; then\n    cat << EOM\nerror: The sandbox is not in sync with the Podfile.lock. Run 'pod install' or update your CocoaPods installation.\nEOM\n    exit 1\nfi\n";
			showEnvVarsInLog = 0;
		};
		E93AA634DECF00B732EF8E29 /* Copy Pods Resources */ = {
			isa = PBXShellScriptBuildPhase;
			buildActionMask = 2147483647;
			files = (
			);
			inputPaths = (
			);
			name = "Copy Pods Resources";
			outputPaths = (
			);
			runOnlyForDeploymentPostprocessing = 0;
			shellPath = /bin/sh;
			shellScript = "\"${SRCROOT}/Pods/Target Support Files/Pods/Pods-resources.sh\"\n";
			showEnvVarsInLog = 0;
		};
/* End PBXShellScriptBuildPhase section */

/* Begin PBXSourcesBuildPhase section */
		E2406AE91A5BBB8D000E5C78 /* Sources */ = {
			isa = PBXSourcesBuildPhase;
			buildActionMask = 2147483647;
			files = (
				E2218CD21A642966009FE208 /* UIKit+Promise.swift in Sources */,
				E2406B1F1A5BBD6E000E5C78 /* Alamofire+Promise.swift in Sources */,
				E26288421A5F38DF0087390A /* TinyNetworking+Promise.swift in Sources */,
<<<<<<< HEAD
				E22010F41B88EC4800FAF379 /* AVFoundation+Promise.swift in Sources */,
=======
				E2857EFB1B8DC09E00A9B97C /* State.swift in Sources */,
				E2857EF91B8DC09E00A9B97C /* PromiseSource.swift in Sources */,
				E2857EF61B8DC09E00A9B97C /* Delay+Promise.swift in Sources */,
				E2857EF51B8DC09E00A9B97C /* Combinators.swift in Sources */,
				E2857EFA1B8DC09E00A9B97C /* Result.swift in Sources */,
>>>>>>> ad5c3472
				E26288401A5F38A30087390A /* tiny-networking.swift in Sources */,
				E28B567F1A5C92A900F2D6B0 /* CoreDataKit+Promise.swift in Sources */,
				E2857EF81B8DC09E00A9B97C /* Promise.swift in Sources */,
			);
			runOnlyForDeploymentPostprocessing = 0;
		};
		E2406AF51A5BBB8D000E5C78 /* Sources */ = {
			isa = PBXSourcesBuildPhase;
			buildActionMask = 2147483647;
			files = (
				E26288471A5FBCAA0087390A /* TinyNetworkingPromiseTests.swift in Sources */,
				E2406B011A5BBB8D000E5C78 /* AlamofirePromiseTests.swift in Sources */,
			);
			runOnlyForDeploymentPostprocessing = 0;
		};
/* End PBXSourcesBuildPhase section */

/* Begin PBXTargetDependency section */
		E2406AFC1A5BBB8D000E5C78 /* PBXTargetDependency */ = {
			isa = PBXTargetDependency;
			target = E2406AED1A5BBB8D000E5C78 /* PromissumExtensions */;
			targetProxy = E2406AFB1A5BBB8D000E5C78 /* PBXContainerItemProxy */;
		};
/* End PBXTargetDependency section */

/* Begin XCBuildConfiguration section */
		E2406B021A5BBB8D000E5C78 /* Debug */ = {
			isa = XCBuildConfiguration;
			buildSettings = {
				ALWAYS_SEARCH_USER_PATHS = NO;
				CLANG_CXX_LANGUAGE_STANDARD = "gnu++0x";
				CLANG_CXX_LIBRARY = "libc++";
				CLANG_ENABLE_MODULES = YES;
				CLANG_ENABLE_OBJC_ARC = YES;
				CLANG_WARN_BOOL_CONVERSION = YES;
				CLANG_WARN_CONSTANT_CONVERSION = YES;
				CLANG_WARN_DIRECT_OBJC_ISA_USAGE = YES_ERROR;
				CLANG_WARN_EMPTY_BODY = YES;
				CLANG_WARN_ENUM_CONVERSION = YES;
				CLANG_WARN_INT_CONVERSION = YES;
				CLANG_WARN_OBJC_ROOT_CLASS = YES_ERROR;
				CLANG_WARN_UNREACHABLE_CODE = YES;
				CLANG_WARN__DUPLICATE_METHOD_MATCH = YES;
				"CODE_SIGN_IDENTITY[sdk=iphoneos*]" = "iPhone Developer";
				COPY_PHASE_STRIP = NO;
				CURRENT_PROJECT_VERSION = 1;
				ENABLE_STRICT_OBJC_MSGSEND = YES;
				ENABLE_TESTABILITY = YES;
				GCC_C_LANGUAGE_STANDARD = gnu99;
				GCC_DYNAMIC_NO_PIC = NO;
				GCC_OPTIMIZATION_LEVEL = 0;
				GCC_PREPROCESSOR_DEFINITIONS = (
					"DEBUG=1",
					"$(inherited)",
				);
				GCC_SYMBOLS_PRIVATE_EXTERN = NO;
				GCC_WARN_64_TO_32_BIT_CONVERSION = YES;
				GCC_WARN_ABOUT_RETURN_TYPE = YES_ERROR;
				GCC_WARN_UNDECLARED_SELECTOR = YES;
				GCC_WARN_UNINITIALIZED_AUTOS = YES_AGGRESSIVE;
				GCC_WARN_UNUSED_FUNCTION = YES;
				GCC_WARN_UNUSED_VARIABLE = YES;
				MTL_ENABLE_DEBUG_INFO = YES;
				ONLY_ACTIVE_ARCH = YES;
				SDKROOT = iphoneos;
				SWIFT_OPTIMIZATION_LEVEL = "-Onone";
				TARGETED_DEVICE_FAMILY = "1,2";
				VERSIONING_SYSTEM = "apple-generic";
				VERSION_INFO_PREFIX = "";
			};
			name = Debug;
		};
		E2406B031A5BBB8D000E5C78 /* Release */ = {
			isa = XCBuildConfiguration;
			buildSettings = {
				ALWAYS_SEARCH_USER_PATHS = NO;
				CLANG_CXX_LANGUAGE_STANDARD = "gnu++0x";
				CLANG_CXX_LIBRARY = "libc++";
				CLANG_ENABLE_MODULES = YES;
				CLANG_ENABLE_OBJC_ARC = YES;
				CLANG_WARN_BOOL_CONVERSION = YES;
				CLANG_WARN_CONSTANT_CONVERSION = YES;
				CLANG_WARN_DIRECT_OBJC_ISA_USAGE = YES_ERROR;
				CLANG_WARN_EMPTY_BODY = YES;
				CLANG_WARN_ENUM_CONVERSION = YES;
				CLANG_WARN_INT_CONVERSION = YES;
				CLANG_WARN_OBJC_ROOT_CLASS = YES_ERROR;
				CLANG_WARN_UNREACHABLE_CODE = YES;
				CLANG_WARN__DUPLICATE_METHOD_MATCH = YES;
				"CODE_SIGN_IDENTITY[sdk=iphoneos*]" = "iPhone Developer";
				COPY_PHASE_STRIP = YES;
				CURRENT_PROJECT_VERSION = 1;
				ENABLE_NS_ASSERTIONS = NO;
				ENABLE_STRICT_OBJC_MSGSEND = YES;
				GCC_C_LANGUAGE_STANDARD = gnu99;
				GCC_WARN_64_TO_32_BIT_CONVERSION = YES;
				GCC_WARN_ABOUT_RETURN_TYPE = YES_ERROR;
				GCC_WARN_UNDECLARED_SELECTOR = YES;
				GCC_WARN_UNINITIALIZED_AUTOS = YES_AGGRESSIVE;
				GCC_WARN_UNUSED_FUNCTION = YES;
				GCC_WARN_UNUSED_VARIABLE = YES;
				MTL_ENABLE_DEBUG_INFO = NO;
				SDKROOT = iphoneos;
				TARGETED_DEVICE_FAMILY = "1,2";
				VALIDATE_PRODUCT = YES;
				VERSIONING_SYSTEM = "apple-generic";
				VERSION_INFO_PREFIX = "";
			};
			name = Release;
		};
		E2406B051A5BBB8D000E5C78 /* Debug */ = {
			isa = XCBuildConfiguration;
			baseConfigurationReference = BD862433C1160DF8DA29F6A3 /* Pods.debug.xcconfig */;
			buildSettings = {
				CLANG_ENABLE_MODULES = YES;
				DEFINES_MODULE = YES;
				DYLIB_COMPATIBILITY_VERSION = 1;
				DYLIB_CURRENT_VERSION = 1;
				DYLIB_INSTALL_NAME_BASE = "@rpath";
				INFOPLIST_FILE = PromissumExtensions/Info.plist;
				INSTALL_PATH = "$(LOCAL_LIBRARY_DIR)/Frameworks";
				IPHONEOS_DEPLOYMENT_TARGET = 8.3;
				LD_RUNPATH_SEARCH_PATHS = "$(inherited) @executable_path/Frameworks @loader_path/Frameworks";
				PRODUCT_BUNDLE_IDENTIFIER = "com.nonstrict.$(PRODUCT_NAME:rfc1034identifier)";
				PRODUCT_NAME = "$(TARGET_NAME)";
				SKIP_INSTALL = YES;
				SWIFT_OPTIMIZATION_LEVEL = "-Onone";
			};
			name = Debug;
		};
		E2406B061A5BBB8D000E5C78 /* Release */ = {
			isa = XCBuildConfiguration;
			baseConfigurationReference = 5EB348054543B08B297FEBDC /* Pods.release.xcconfig */;
			buildSettings = {
				CLANG_ENABLE_MODULES = YES;
				DEFINES_MODULE = YES;
				DYLIB_COMPATIBILITY_VERSION = 1;
				DYLIB_CURRENT_VERSION = 1;
				DYLIB_INSTALL_NAME_BASE = "@rpath";
				INFOPLIST_FILE = PromissumExtensions/Info.plist;
				INSTALL_PATH = "$(LOCAL_LIBRARY_DIR)/Frameworks";
				IPHONEOS_DEPLOYMENT_TARGET = 8.3;
				LD_RUNPATH_SEARCH_PATHS = "$(inherited) @executable_path/Frameworks @loader_path/Frameworks";
				PRODUCT_BUNDLE_IDENTIFIER = "com.nonstrict.$(PRODUCT_NAME:rfc1034identifier)";
				PRODUCT_NAME = "$(TARGET_NAME)";
				SKIP_INSTALL = YES;
			};
			name = Release;
		};
		E2406B081A5BBB8D000E5C78 /* Debug */ = {
			isa = XCBuildConfiguration;
			baseConfigurationReference = BD862433C1160DF8DA29F6A3 /* Pods.debug.xcconfig */;
			buildSettings = {
				FRAMEWORK_SEARCH_PATHS = (
					"$(SDKROOT)/Developer/Library/Frameworks",
					"$(inherited)",
				);
				GCC_PREPROCESSOR_DEFINITIONS = (
					"DEBUG=1",
					"$(inherited)",
				);
				INFOPLIST_FILE = PromissumExtensionsTests/Info.plist;
				LD_RUNPATH_SEARCH_PATHS = "$(inherited) @executable_path/Frameworks @loader_path/Frameworks";
				PRODUCT_BUNDLE_IDENTIFIER = "com.nonstrict.$(PRODUCT_NAME:rfc1034identifier)";
				PRODUCT_NAME = "$(TARGET_NAME)";
			};
			name = Debug;
		};
		E2406B091A5BBB8D000E5C78 /* Release */ = {
			isa = XCBuildConfiguration;
			baseConfigurationReference = 5EB348054543B08B297FEBDC /* Pods.release.xcconfig */;
			buildSettings = {
				FRAMEWORK_SEARCH_PATHS = (
					"$(SDKROOT)/Developer/Library/Frameworks",
					"$(inherited)",
				);
				INFOPLIST_FILE = PromissumExtensionsTests/Info.plist;
				LD_RUNPATH_SEARCH_PATHS = "$(inherited) @executable_path/Frameworks @loader_path/Frameworks";
				PRODUCT_BUNDLE_IDENTIFIER = "com.nonstrict.$(PRODUCT_NAME:rfc1034identifier)";
				PRODUCT_NAME = "$(TARGET_NAME)";
			};
			name = Release;
		};
/* End XCBuildConfiguration section */

/* Begin XCConfigurationList section */
		E2406AE81A5BBB8D000E5C78 /* Build configuration list for PBXProject "PromissumExtensions" */ = {
			isa = XCConfigurationList;
			buildConfigurations = (
				E2406B021A5BBB8D000E5C78 /* Debug */,
				E2406B031A5BBB8D000E5C78 /* Release */,
			);
			defaultConfigurationIsVisible = 0;
			defaultConfigurationName = Release;
		};
		E2406B041A5BBB8D000E5C78 /* Build configuration list for PBXNativeTarget "PromissumExtensions" */ = {
			isa = XCConfigurationList;
			buildConfigurations = (
				E2406B051A5BBB8D000E5C78 /* Debug */,
				E2406B061A5BBB8D000E5C78 /* Release */,
			);
			defaultConfigurationIsVisible = 0;
			defaultConfigurationName = Release;
		};
		E2406B071A5BBB8D000E5C78 /* Build configuration list for PBXNativeTarget "PromissumExtensionsTests" */ = {
			isa = XCConfigurationList;
			buildConfigurations = (
				E2406B081A5BBB8D000E5C78 /* Debug */,
				E2406B091A5BBB8D000E5C78 /* Release */,
			);
			defaultConfigurationIsVisible = 0;
			defaultConfigurationName = Release;
		};
/* End XCConfigurationList section */
	};
	rootObject = E2406AE51A5BBB8D000E5C78 /* Project object */;
}<|MERGE_RESOLUTION|>--- conflicted
+++ resolved
@@ -136,12 +136,12 @@
 			isa = PBXGroup;
 			children = (
 				E2406B1E1A5BBD6E000E5C78 /* Alamofire+Promise.swift */,
+				E22010F31B88EC4800FAF379 /* AVFoundation+Promise.swift */,
 				E28B567E1A5C92A900F2D6B0 /* CoreDataKit+Promise.swift */,
 				E26288381A5F387A0087390A /* External */,
 				E2406AF11A5BBB8D000E5C78 /* Supporting Files */,
 				E26288411A5F38DF0087390A /* TinyNetworking+Promise.swift */,
 				E2218CD11A642966009FE208 /* UIKit+Promise.swift */,
-				E22010F31B88EC4800FAF379 /* AVFoundation+Promise.swift */,
 			);
 			path = PromissumExtensions;
 			sourceTree = "<group>";
@@ -388,15 +388,12 @@
 				E2218CD21A642966009FE208 /* UIKit+Promise.swift in Sources */,
 				E2406B1F1A5BBD6E000E5C78 /* Alamofire+Promise.swift in Sources */,
 				E26288421A5F38DF0087390A /* TinyNetworking+Promise.swift in Sources */,
-<<<<<<< HEAD
 				E22010F41B88EC4800FAF379 /* AVFoundation+Promise.swift in Sources */,
-=======
 				E2857EFB1B8DC09E00A9B97C /* State.swift in Sources */,
 				E2857EF91B8DC09E00A9B97C /* PromiseSource.swift in Sources */,
 				E2857EF61B8DC09E00A9B97C /* Delay+Promise.swift in Sources */,
 				E2857EF51B8DC09E00A9B97C /* Combinators.swift in Sources */,
 				E2857EFA1B8DC09E00A9B97C /* Result.swift in Sources */,
->>>>>>> ad5c3472
 				E26288401A5F38A30087390A /* tiny-networking.swift in Sources */,
 				E28B567F1A5C92A900F2D6B0 /* CoreDataKit+Promise.swift in Sources */,
 				E2857EF81B8DC09E00A9B97C /* Promise.swift in Sources */,
