--- conflicted
+++ resolved
@@ -31,19 +31,8 @@
           expectation.fulfill()
         }
       }
-<<<<<<< HEAD
-      .catch { e in
-        println(e.reason)
-=======
       .trap { e in
-        if e.domain == TinyNetworkingPromiseErrorDomain {
-          if let reason = e.userInfo[TinyNetworkingPromiseReasonKey] as? Box<Reason> {
-            print(reason.unbox)
-            return
-          }
-        }
-        print(e)
->>>>>>> ef2e2de6
+        print(e.reason)
       }
 
     // Wait for 1 second for the request to finish
