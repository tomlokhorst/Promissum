--- conflicted
+++ resolved
@@ -42,8 +42,8 @@
 
   public var error: Error? {
     switch source.state {
-    case .Rejected(let boxed):
-      return boxed.unbox
+    case .Rejected(let error):
+      return error
     default:
       return nil
     }
@@ -79,18 +79,14 @@
     return self
   }
 
-<<<<<<< HEAD
-  public func catch(handler: Error -> Void) -> Promise<Value, Error> {
-=======
-  public func trap(handler: NSError -> Void) -> Promise<T> {
->>>>>>> ef2e2de6
+  public func trap(handler: Error -> Void) -> Promise<Value, Error> {
 
     let resultHandler: Result<Value, Error> -> Void = { result in
       switch result {
       case .Value:
         break
-      case .Error(let boxed):
-        handler(boxed.unbox)
+      case .Error(let error):
+        handler(error)
       }
     }
 
@@ -128,8 +124,8 @@
       case .Value(let value):
         let transformed = transform(value)
         resultSource.resolve(transformed)
-      case .Error(let boxed):
-        resultSource.reject(boxed.unbox)
+      case .Error(let error):
+        resultSource.reject(error)
       }
     }
 
@@ -147,15 +143,9 @@
         let transformedPromise = transform(value)
         transformedPromise
           .then(resultSource.resolve)
-<<<<<<< HEAD
-          .catch(resultSource.reject)
-      case .Error(let boxed):
-        resultSource.reject(boxed.unbox)
-=======
           .trap(resultSource.reject)
       case .Error(let error):
         resultSource.reject(error)
->>>>>>> ef2e2de6
       }
     }
 
@@ -172,19 +162,11 @@
 
     let handler: Result<Value, Error> -> Void = { result in
       switch result {
-<<<<<<< HEAD
-      case .Value(let boxed):
-        resultSource.resolve(boxed.unbox)
-      case .Error(let boxed):
-        let transformed = transform(boxed.unbox)
+      case .Value(let value):
+        resultSource.resolve(value)
+      case .Error(let error):
+        let transformed = transform(error)
         resultSource.reject(transformed)
-=======
-      case .Value(let value):
-        resultSource.resolve(value)
-      case .Error(let error):
-        let transformed = transform(error)
-        resultSource.resolve(transformed)
->>>>>>> ef2e2de6
       }
     }
 
@@ -198,17 +180,10 @@
 
     let handler: Result<Value, Error> -> Void = { result in
       switch result {
-<<<<<<< HEAD
-      case .Value(let boxed):
-        resultSource.resolve(boxed.unbox)
-      case .Error(let boxed):
-        let transformedPromise = transform(boxed.unbox)
-=======
       case .Value(let value):
         resultSource.resolve(value)
       case .Error(let error):
         let transformedPromise = transform(error)
->>>>>>> ef2e2de6
         transformedPromise
           .then(resultSource.resolve)
           .trap(resultSource.reject)
@@ -227,10 +202,10 @@
 
     let handler: Result<Value, Error> -> Void = { result in
       switch transform(result) {
-      case .Value(let boxed):
-        resultSource.resolve(boxed.unbox)
-      case .Error(let boxed):
-        resultSource.reject(boxed.unbox)
+      case .Value(let value):
+        resultSource.resolve(value)
+      case .Error(let error):
+        resultSource.reject(error)
       }
     }
 
