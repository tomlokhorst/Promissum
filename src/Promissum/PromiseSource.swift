--- conflicted
+++ resolved
@@ -29,7 +29,7 @@
   }
 
   public convenience init(value: T, warnUnresolvedDeinit: Bool = true) {
-    self.init(state: .Resolved(Box(value)), originalSource: nil, warnUnresolvedDeinit: warnUnresolvedDeinit)
+    self.init(state: .Resolved(value), originalSource: nil, warnUnresolvedDeinit: warnUnresolvedDeinit)
   }
 
   public convenience init(error: NSError, warnUnresolvedDeinit: Bool = true) {
@@ -66,15 +66,9 @@
 
   public func resolve(value: T) {
 
-<<<<<<< HEAD
-    switch promise.state {
-    case State<T>.Unresolved:
-      promise.state = State<T>.Resolved(value)
-=======
     switch state {
     case .Unresolved:
-      state = State<T>.Resolved(Box(value))
->>>>>>> 44ac170f
+      state = State<T>.Resolved(value)
 
       executeResultHandlers(.Value(value))
     default:
@@ -112,22 +106,22 @@
   internal func addOrCallResultHandler(handler: Result<T> -> Void) {
 
     switch state {
-    case State<T>.Unresolved(let source):
+    case .Unresolved:
       // Register with original source
       // Only call handlers after original completes
       if let originalSource = originalSource {
         originalSource.registerHandler {
 
           switch self.state {
-          case State<T>.Resolved(let boxed):
+          case .Resolved(let value):
             // Value is already available, call handler immediately
-            callHandlers(Result.Value(boxed), [handler])
+            callHandlers(Result.Value(value), handlers: [handler])
 
-          case State<T>.Rejected(let error):
+          case .Rejected(let error):
             // Error is already available, call handler immediately
-            callHandlers(Result.Error(error), [handler])
+            callHandlers(Result.Error(error), handlers: [handler])
 
-          case State<T>.Unresolved(let source):
+          case .Unresolved:
             assertionFailure("callback should only be called if state is resolved or rejected")
           }
         }
@@ -137,13 +131,13 @@
         handlers.append(handler)
       }
 
-    case State<T>.Resolved(let boxed):
+    case State<T>.Resolved(let value):
       // Value is already available, call handler immediately
-      callHandlers(Result.Value(boxed), [handler])
+      callHandlers(Result.Value(value), handlers: [handler])
 
     case State<T>.Rejected(let error):
       // Error is already available, call handler immediately
-      callHandlers(Result.Error(error), [handler])
+      callHandlers(Result.Error(error), handlers: [handler])
     }
   }
 }
